#!/bin/bash
set -e

echo Logging in to Azure...
<<<<<<< HEAD
az login --service-principal \
         --username "$AZURE_CLIENT_ID" \
         --password "$AZURE_CLIENT_SECRET" \
         --tenant "$AZURE_TENANT_ID"
=======
az login --service-principle \
         --username "$CLIENT_ID" \
         --password "$CLIENT_SECRET" \
         --tenant "$TENANT_ID"
>>>>>>> c8f9de15

echo Running namespace-cleaner...
/namespace-cleaner.sh<|MERGE_RESOLUTION|>--- conflicted
+++ resolved
@@ -2,17 +2,11 @@
 set -e
 
 echo Logging in to Azure...
-<<<<<<< HEAD
+
 az login --service-principal \
-         --username "$AZURE_CLIENT_ID" \
-         --password "$AZURE_CLIENT_SECRET" \
-         --tenant "$AZURE_TENANT_ID"
-=======
-az login --service-principle \
          --username "$CLIENT_ID" \
          --password "$CLIENT_SECRET" \
          --tenant "$TENANT_ID"
->>>>>>> c8f9de15
 
 echo Running namespace-cleaner...
 /namespace-cleaner.sh